---

id: e1ceccf2-92b3-4a28-ade5-5f67a2dfd7e7
name: response
facts:
<<<<<<< HEAD
  - trait: host.process.unauthorized
    value: :7010
  - trait: host.process.unauthorized
    value: :7011
  - trait: host.process.unauthorized
    value: :7012
  - trait: file.search.directory
    value: C:\Users
=======
  - trait: remote.port.unauthorized
    value: 7010
  - trait: remote.port.unauthorized
    value: 7011
  - trait: remote.port.unauthorized
    value: 7012
>>>>>>> 7801cec7
<|MERGE_RESOLUTION|>--- conflicted
+++ resolved
@@ -3,20 +3,9 @@
 id: e1ceccf2-92b3-4a28-ade5-5f67a2dfd7e7
 name: response
 facts:
-<<<<<<< HEAD
-  - trait: host.process.unauthorized
-    value: :7010
-  - trait: host.process.unauthorized
-    value: :7011
-  - trait: host.process.unauthorized
-    value: :7012
-  - trait: file.search.directory
-    value: C:\Users
-=======
   - trait: remote.port.unauthorized
     value: 7010
   - trait: remote.port.unauthorized
     value: 7011
   - trait: remote.port.unauthorized
-    value: 7012
->>>>>>> 7801cec7
+    value: 7012